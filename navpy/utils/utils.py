"""
Utilities Functions.

Copyright (c) 2014 NavPy Developers. All rights reserved.
Use of this source code is governed by a BSD-style license that can be found in
LICENSE.txt
"""

import numpy as _np
import sys

def input_check_Nx1(x):
    """
    Check x to be of dimension Nx1 and reshape it as a 1-D array

    Adhika Lie
    """
    x = _np.atleast_1d(x)
    theSize = _np.shape(x)

    if(len(theSize) > 1):
        # 1. Input must be of size N x 1
        if ((theSize[0] != 1) & (theSize[1] != 1)):
            raise ValueError('Not an N x 1 array')
        # 2. Make it into a 1-D array
        x = x.reshape(_np.size(x))
    elif (theSize[0] == 1):
        x = x[0]
<<<<<<< HEAD
    
    return x,_np.size(x)
    
def input_check_Nx2(x):
    x = _np.atleast_2d(x)
    theSize = _np.shape(x)
    
    if(len(theSize)>1):
        #1. Input must be of size N x 2
        if ((theSize[0]!=2) & (theSize[1]!=2)):
            raise ValueError('Not a N x 2 array')
        #2. Make it into a Nx3 array
        if (theSize[1]!=2):
            x = x.T
        N = x.shape[0]
        #3. If N == 1, make it into a 1-D array
        if (x.shape[0]==1):
            x = x.reshape(x.shape[1])

    return x,N
=======

    return x, _np.size(x)

>>>>>>> a997a088

def input_check_Nx3(x):
    """
    Check x to be of dimension Nx3

    Adhika Lie
    """
    x = _np.atleast_2d(x)
    theSize = _np.shape(x)

    if(len(theSize) > 1):
        # 1. Input must be of size N x 3
        if ((theSize[0] != 3) & (theSize[1] != 3)):
            raise ValueError('Not a N x 3 array')
        # 2. Make it into a Nx3 array
        if (theSize[1] != 3):
            x = x.T
        N = x.shape[0]
        # 3. If N == 1, make it into a 1-D array
        if (x.shape[0] == 1):
            x = x.reshape(x.shape[1])

    return x, N


def loadtxt2dic(filename):
    """
    Loads text file of key:value pairs into a dictionary.
    Usage notes:
    -Lines begining with '#' are treated as comments and skipped.
    -Blank lines are also skipped
    -Keys and values should be separated by '=' or ':', extra spaces are fine.
    -A matrix/scalar are stored floats ONLY if the text has a decimal

    Hamid M. (original)
    Adhika Lie
    """
    fid = open(filename, 'r')
    param = {}
    prev_line = ''

    for line in fid:
        # Remove Extra Spaces
        line = prev_line + line.strip()
        print(line)
        # Skip lines beginning with # or blank
        # Note: Python treats '' as False
        if(line.startswith('#') or line.startswith('\n') or (not line)):
            continue

        # If line ends with a comma, it continues to the next line.
        if(line.endswith(',')):
            prev_line = line.strip()
            continue
        else:
            prev_line = ''

        # Split item
        item = line.split('#', 1)[0].strip()  # May have comment after the line
        item = item.replace(':', ' ').replace('=', ' ').split(None, 1)

        if(len(item) == 0):
            continue

        try:
            param[item[0]] = eval(item[1])

            if(type(eval(item[1])) == list):
                param[item[0]] = _np.array(eval(item[1]))

        except NameError:
            param[item[0]] = item[1]

    fid.close()
    return param


def ask_ok(prompt, retries=4, complaint='Yes or no, please!'):
    """
    Prompt user for for 'yes' or 'no' response
    Taken from Python Documentation with small modifications
    http://docs.python.org/tutorial/controlflow.html

    Example:
    >>> ask_ok('Do you really want to quit?')

    Hamid M. May 2012
    """
    while True:

        ok = raw_input(prompt).lower()

        if ok in ('y', 'ye', 'yes', '1'):
            return True
        if ok in ('n', 'no', 'nop', 'nope', '0'):
            return False
        retries = retries - 1
        if retries < 0:
            raise IOError('refusenik user')
        print(complaint)


def status_update(i, drl, message, bar_length=20):
    """
    To create progress bar + short error message

    Parameters
    ----------
    i is the counter of where you are in the "count"
    drl is the total data record length
    message is your message line (keep it short!)

    Adhika Lie
    """
    percent = float(i) / drl
    hashes = '#' * int(round(percent * bar_length))
    spaces = ' ' * (bar_length - len(hashes))

    mmsg = message
    if(len(mmsg) > 0):
        if(mmsg[-1] != '\n'):
            mmsg = mmsg + '\n'

    sys.stdout.write("\r[%s] %3d%% :: %s" %
                     (hashes + spaces, int(round(percent * 100)), mmsg))
    sys.stdout.flush()<|MERGE_RESOLUTION|>--- conflicted
+++ resolved
@@ -26,8 +26,7 @@
         x = x.reshape(_np.size(x))
     elif (theSize[0] == 1):
         x = x[0]
-<<<<<<< HEAD
-    
+
     return x,_np.size(x)
     
 def input_check_Nx2(x):
@@ -47,11 +46,6 @@
             x = x.reshape(x.shape[1])
 
     return x,N
-=======
-
-    return x, _np.size(x)
-
->>>>>>> a997a088
 
 def input_check_Nx3(x):
     """
